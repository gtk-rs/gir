use std::io::BufReader;
use std::fs::File;
use std::path::{Path, PathBuf};
use std::str::FromStr;
use xml::attribute::OwnedAttribute;
use xml::common::Position;
use xml::name::OwnedName;
use xml::reader::EventReader;
use xml::reader::XmlEvent::{StartElement, EndElement, EndDocument, Characters};

use config::error::*;
use library::*;
use version::Version;

type Reader = EventReader<BufReader<File>>;
type Attributes = [OwnedAttribute];

const EMPTY_CTYPE: &'static str = "/*EMPTY*/";

pub fn is_empty_c_type(c_type: &str) -> bool {
    c_type == EMPTY_CTYPE
}

macro_rules! mk_error {
    ($msg:expr, $obj:expr) => (
        ErrorKind::GirXml(format!("{} {}:{} {}", $obj.position(), file!(), line!(), $msg))
    )
}

macro_rules! xml_next {
    ($event:expr, $pos:expr) => (
        if let EndDocument = $event {
            bail!(mk_error!("Unexpected end of document", $pos))
        }
    )
}

impl Library {
    pub fn read_file(&mut self, dir: &Path, lib: &str) -> Result<()> {
        let file_name = make_file_name(dir, lib);
        let display_name = file_name.display();
        let file = try!(
            File::open(&file_name).chain_err(|| { format!("Can't read file {}", display_name) })
        );
        let mut parser = EventReader::new(BufReader::new(file));
        loop {
            let event = parser.next();
            try!(
                match event {
                    Ok(StartElement {
                        name: OwnedName {
                            ref local_name,
                            namespace: Some(ref namespace),
                            ..
                        },
                        ..
                    })
                        if local_name == "repository" &&
                               namespace == "http://www.gtk.org/introspection/core/1.0" => {
                        match self.read_repository(dir, &mut parser) {
                            // To prevent repeat message in "caused by:" for each file
                            e @ Err(Error(ErrorKind::Msg(_), _)) => return e,
                            Err(e) => Err(e),
                            Ok(_) => Ok(()),
                        }
                    }
                    Ok(EndDocument) => break,
                    Err(e) => Err(e.into()),
                    _ => continue,
                }.chain_err(|| format!("Error in file {}", display_name))
            );
        }
        Ok(())
    }

    fn read_repository(&mut self, dir: &Path, parser: &mut Reader) -> Result<()> {
        let mut package = None;
        loop {
            let event = try!(parser.next());
            match event {
                StartElement {
                    name, attributes, ..
                } => {
                    match name.local_name.as_ref() {
                        "include" => {
                            if let (Some(lib), Some(ver)) =
                                (attributes.by_name("name"), attributes.by_name("version"))
                            {
                                if self.find_namespace(lib).is_none() {
                                    let lib = format!("{}-{}", lib, ver);
                                    try!(self.read_file(dir, &lib));
                                }
                            }
                            try!(ignore_element(parser));
                        }
                        "package" => {
                            // take the first package element and ignore any other ones
                            if package.is_none() {
                                package = attributes.by_name("name").map(|s| s.to_owned());
                                if package.is_none() {
                                    bail!(mk_error!("Missing package name", parser));
                                }
                            }
                            try!(ignore_element(parser));
                        }
                        "namespace" => {
                            try!(self.read_namespace(parser, &attributes, package.take()));
                        }
                        _ => try!(ignore_element(parser)),
                    }
                }
                EndElement { .. } => return Ok(()),
                _ => xml_next!(event, parser),
            }
        }
    }

    fn read_namespace(
        &mut self,
        parser: &mut Reader,
        attrs: &Attributes,
        package: Option<String>,
    ) -> Result<()> {
        let ns_name = try!(
            attrs
                .by_name("name")
                .ok_or_else(|| mk_error!("Missing namespace name", parser))
        );
        let ns_id = self.add_namespace(ns_name);
        self.namespace_mut(ns_id).package_name = package;
        if let Some(s) = attrs.by_name("shared-library") {
            self.namespace_mut(ns_id).shared_library = s.split(',').map(String::from).collect();
        }
        if let Some(s) = attrs.by_name("identifier-prefixes") {
            self.namespace_mut(ns_id).identifier_prefixes =
                s.split(',').map(String::from).collect();
        }
        if let Some(s) = attrs.by_name("symbol-prefixes") {
            self.namespace_mut(ns_id).symbol_prefixes = s.split(',').map(String::from).collect();
        }
        trace!("Reading {}-{}", ns_name, attrs.by_name("version").unwrap());
        loop {
            let event = try!(parser.next());
            match event {
                StartElement {
                    name, attributes, ..
                } => {
                    trace!(
                        "<{} name={:?}>",
                        name.local_name,
                        attributes.by_name("name")
                    );
                    match name.local_name.as_ref() {
                        "class" => {
                            trace!("class {}", attributes.by_name("name").unwrap());
                            try!(self.read_class(parser, ns_id, &attributes));
                        }
                        "record" => {
                            try!(self.read_record_start(parser, ns_id, &attributes));
                        }
                        "union" => {
                            try!(self.read_named_union(parser, ns_id, &attributes));
                        }
                        "interface" => {
                            try!(self.read_interface(parser, ns_id, &attributes));
                        }
                        "callback" => {
                            try!(self.read_named_callback(parser, ns_id, &attributes));
                        }
                        "bitfield" => {
                            try!(self.read_bitfield(parser, ns_id, &attributes));
                        }
                        "enumeration" => {
                            try!(self.read_enumeration(parser, ns_id, &attributes));
                        }
                        "function" => {
                            try!(self.read_global_function(parser, ns_id, &attributes));
                        }
                        "constant" => {
                            try!(self.read_constant(parser, ns_id, &attributes));
                        }
                        "alias" => {
                            try!(self.read_alias(parser, ns_id, &attributes));
                        }
                        _ => {
                            warn!(
                                "<{} name={:?}>",
                                name.local_name,
                                attributes.by_name("name")
                            );
                            try!(ignore_element(parser));
                        }
                    }
                }
                EndElement { .. } => break,
                _ => xml_next!(event, parser),
            }
        }
        Ok(())
    }

    fn read_class(&mut self, parser: &mut Reader, ns_id: u16, attrs: &Attributes) -> Result<()> {
        let class_name = try!(
            attrs
                .by_name("name")
                .ok_or_else(|| mk_error!("Missing class name", parser))
        );
        let c_type = try!(
            attrs
                .by_name("type")
                .or_else(|| attrs.by_name("type-name"))
                .ok_or_else(|| {
                    mk_error!("Missing c:type/glib:type-name attributes", parser)
                })
        );
        let get_type = try!(
            attrs
                .by_name("get-type")
                .ok_or_else(|| mk_error!("Missing get-type attribute", parser))
        );
        let version = try!(self.parse_version(parser, ns_id, attrs.by_name("version")));
        let deprecated_version = try!(self.parse_version(
            parser,
            ns_id,
            attrs.by_name("deprecated-version"),
        ));
        let mut fns = Vec::new();
        let mut signals = Vec::new();
        let mut properties = Vec::new();
        let mut impls = Vec::new();
        let mut fields = Vec::new();
        let mut doc = None;
        let mut union_count = 1;
        loop {
            let event = try!(parser.next());
            match event {
                StartElement {
                    name, attributes, ..
                } => {
                    match name.local_name.as_ref() {
                        kind @ "constructor" | kind @ "function" | kind @ "method" => {
                            try!(self.read_function_to_vec(
                                parser,
                                ns_id,
                                kind,
                                &attributes,
                                &mut fns,
                            ))
                        }
                        "implements" => {
                            impls.push(try!(self.read_type(parser, ns_id, &name, &attributes)).0)
                        }
                        "signal" => {
                            try!(self.read_signal_to_vec(
                                parser,
                                ns_id,
                                &attributes,
                                &mut signals,
                            ))
                        }
                        "property" => {
                            try!(self.read_property_to_vec(
                                parser,
                                ns_id,
                                &attributes,
                                &mut properties,
                            ))
                        }
                        "field" => fields.push(try!(self.read_field(parser, ns_id, &attributes))),
                        "virtual-method" => try!(ignore_element(parser)),
                        "doc" => doc = try!(read_text(parser)),
                        "union" => {
                            if let Type::Union(mut u) = try!(self.read_union(
                                parser,
                                ns_id,
                                &attributes,
                                Some(&class_name),
                                Some(&c_type)
                            )) {
                                let field_name =
                                    if let Some(field_name) = attributes.by_name("name") {
                                        field_name.into()
                                    } else {
                                        format!("u{}", union_count)
                                    };

                                u = Union {
                                    name: format!("{}_{}", class_name, field_name),
                                    c_type: Some(format!("{}_{}", c_type, field_name)),
                                    ..u
                                };

                                let u_doc = u.doc.clone();
                                let ctype = u.c_type.clone();

                                fields.push(Field {
                                    name: field_name,
                                    typ: Type::union(self, u, ns_id),
                                    doc: u_doc,
                                    c_type: ctype,
                                    ..Field::default()
                                });
                                union_count += 1;
                            }
                        }
                        x => bail!(mk_error!(format!("Unexpected element <{}>", x), parser)),
                    }
                }
                EndElement { .. } => break,
                _ => xml_next!(event, parser),
            }
        }

        let parent = attrs
            .by_name("parent")
            .map(|s| self.find_or_stub_type(ns_id, s));
        let typ = Type::Class(Class {
            name: class_name.into(),
            c_type: c_type.into(),
            glib_get_type: get_type.into(),
            fields: fields,
            functions: fns,
            signals: signals,
            properties: properties,
            parent: parent,
            implements: impls,
            doc: doc,
            version: version,
            deprecated_version: deprecated_version,
        });
        self.add_type(ns_id, class_name, typ);
        Ok(())
    }

    fn read_record_start(
        &mut self,
        parser: &mut Reader,
        ns_id: u16,
        attrs: &Attributes,
    ) -> Result<()> {

        if let Some(typ) = try!(self.read_record(parser, ns_id, attrs, None, None)) {
            let name = typ.get_name().clone();
            self.add_type(ns_id, &name, typ);
        }
        Ok(())
    }

    fn read_record(
        &mut self,
        parser: &mut Reader,
        ns_id: u16,
        attrs: &Attributes,
        parent_name_prefix: Option<&str>,
        parent_ctype_prefix: Option<&str>,
    ) -> Result<Option<Type>> {
        let mut record_name = try!(
            attrs
                .by_name("name")
                .ok_or_else(|| mk_error!("Missing record name", parser))
        );
        let mut c_type = try!(
            attrs
                .by_name("type")
                .ok_or_else(|| mk_error!("Missing c:type attribute", parser))
        );
        let get_type = match attrs.by_name("get-type") {
            Some(s) => Some(s.to_string()),
            None => None,
        };
        let version = try!(self.parse_version(parser, ns_id, attrs.by_name("version")));
        let deprecated_version = try!(self.parse_version(
            parser,
            ns_id,
            attrs.by_name("deprecated-version"),
        ));
        let mut fields = Vec::new();
        let mut fns = Vec::new();
        let mut doc = None;
        let mut doc_deprecated = None;
        let mut union_count = 1;
        loop {
            let event = try!(parser.next());
            match event {
                StartElement {
                    name, attributes, ..
                } => {
                    match name.local_name.as_ref() {
                        kind @ "constructor" | kind @ "function" | kind @ "method" => {
                            try!(self.read_function_to_vec(
                                parser,
                                ns_id,
                                kind,
                                &attributes,
                                &mut fns,
                            ))
                        }
                        "union" => {
                            if let Type::Union(mut u) = try!(self.read_union(
                                parser,
                                ns_id,
                                &attributes,
                                Some(&record_name),
                                Some(&c_type)
                            )) {
<<<<<<< HEAD
                                let mut field_name = String::new();
                                println!("ATTR{}: {:?}", union_count, attributes);
                                for attr in &attributes {
                                    match attr.name.local_name.as_ref() {
                                        "name" => field_name = attr.value.clone(),
                                        _ => {},
                                    }
                                    break;
                                }

                                u = Union {
                                    name: format!(
                                        "{}_{}{}",
                                        parent_name_prefix.unwrap_or(record_name),
                                        field_name,
                                        union_count
                                    ),
                                    c_type: Some(format!(
                                        "{}_{}{}",
                                        parent_ctype_prefix.unwrap_or(c_type),
                                        field_name,
                                        union_count
=======
                                let field_name =
                                    if let Some(field_name) = attributes.by_name("name") {
                                        field_name.into()
                                    } else {
                                        format!("u{}", union_count)
                                    };

                                u = Union {
                                    name: format!(
                                        "{}{}_{}",
                                        parent_name_prefix
                                            .map(|s| {
                                                let mut s = String::from(s);
                                                s.push('_');
                                                s
                                            })
                                            .unwrap_or("".into()),
                                        record_name,
                                        field_name
                                    ),
                                    c_type: Some(format!(
                                        "{}{}_{}",
                                        parent_ctype_prefix
                                            .map(|s| {
                                                let mut s = String::from(s);
                                                s.push('_');
                                                s
                                            })
                                            .unwrap_or("".into()),
                                        c_type,
                                        field_name
>>>>>>> 5c71144e
                                    )),
                                    ..u
                                };

                                let u_doc = u.doc.clone();
                                let ctype = u.c_type.clone();

                                fields.push(Field {
                                    name: field_name,
                                    typ: Type::union(self, u, ns_id),
                                    doc: u_doc,
                                    c_type: ctype,
                                    ..Field::default()
                                });
                                union_count += 1;
                            }
                        }
                        "field" => {
                            if let Ok(mut f) = self.read_field(parser, ns_id, &attributes) {
                                // Workaround for wrong GValue c:type
                                if c_type == "GValue" && f.name == "data" {
                                    f.c_type = Some("GValue_data".into());
                                }
                                fields.push(f);
                            }
                        }
                        "doc" => doc = try!(read_text(parser)),
                        "doc-deprecated" => doc_deprecated = try!(read_text(parser)),
                        x => bail!(mk_error!(format!("Unexpected element <{}>", x), parser)),
                    }
                }
                EndElement { .. } => break,
                _ => xml_next!(event, parser),
            }
        }

        if attrs.by_name("is-gtype-struct").is_some() {
            return Ok(None);
        }

        if record_name == "Atom" && self.namespace(ns_id).name == "Gdk" {
            // the gir definitions don't reflect the following correctly
            // typedef struct _GdkAtom *GdkAtom;
            record_name = "Atom_";
            c_type = "GdkAtom_";
            let tid = self.find_or_stub_type(ns_id, "Gdk.Atom_");
            self.add_type(
                ns_id,
                "Atom",
                Type::Alias(Alias {
                    name: "Atom".into(),
                    c_identifier: "GdkAtom".into(),
                    typ: tid,
                    target_c_type: "GdkAtom_*".into(),
                    doc: None, //TODO: temporary
                }),
            );
        }

        let typ = Type::Record(Record {
            name: record_name.into(),
            c_type: c_type.into(),
            glib_get_type: get_type.map(|s| s.into()),
            fields: fields,
            functions: fns,
            version: version,
            deprecated_version: deprecated_version,
            doc: doc,
            doc_deprecated: doc_deprecated,
        });

        Ok(Some(typ))
    }

    fn read_named_union(
        &mut self,
        parser: &mut Reader,
        ns_id: u16,
        attrs: &Attributes,
    ) -> Result<()> {
        // Require a name here
        try!(
            attrs
                .by_name("name")
                .ok_or_else(|| mk_error!("Missing union name", parser))
        );
        if let Type::Union(mut u) = try!(self.read_union(parser, ns_id, attrs, None, None)) {
            assert_ne!(u.name, "");
            // Workaround for missing c:type
            if u.name == "_Value__data__union" {
                u.c_type = Some("GValue_data".into());
            } else if u.c_type.is_none() {
                return Err(mk_error!("Missing union c:type", parser).into());
            }
            let union_name = u.name.clone();
            self.add_type(ns_id, &union_name, Type::Union(u));
        }
        Ok(())
    }

    fn read_union(
        &mut self,
        parser: &mut Reader,
        ns_id: u16,
        attrs: &Attributes,
        parent_name_prefix: Option<&str>,
        parent_ctype_prefix: Option<&str>,
    ) -> Result<Type> {
        let union_name = attrs.by_name("name").unwrap_or("");
        let c_type = attrs.by_name("type").unwrap_or("");
        let get_type = attrs.by_name("get-type").map(|s| s.into());

        let mut fields = Vec::new();
        let mut fns = Vec::new();
        let mut doc = None;
        let mut struct_count = 1;
        loop {
            let event = try!(parser.next());
            match event {
                StartElement {
                    name, attributes, ..
                } => {
                    match name.local_name.as_ref() {
                        "field" => {
                            let f = try!(self.read_field(parser, ns_id, &attributes));
                            fields.push(f);
                        }
                        kind @ "constructor" | kind @ "function" | kind @ "method" => {
                            try!(self.read_function_to_vec(
                                parser,
                                ns_id,
                                kind,
                                &attributes,
                                &mut fns,
                            ))
                        }
                        "record" => {
                            let mut r = match try!(self.read_record(
                                parser,
                                ns_id,
                                attrs,
                                parent_name_prefix,
                                parent_ctype_prefix
                            )) {
                                Some(Type::Record(r)) => r,
                                _ => continue,
                            };

<<<<<<< HEAD
                            let mut field_name = String::new();
                            for attr in &attributes {
                                match attr.name.local_name.as_ref() {
                                    "name" => field_name = attr.value.clone(),
                                    _ => {},
                                }
                                break;
                            }

                            r = Record {
                                name: format!(
                                    "{}_{}{}",
                                    parent_name_prefix.unwrap_or(union_name),
                                    field_name,
                                    struct_count
                                ),
                                c_type: format!(
                                    "{}_{}{}",
                                    parent_ctype_prefix.unwrap_or(c_type),
                                    field_name,
                                    struct_count
=======
                            let field_name = if let Some(field_name) = attributes.by_name("name") {
                                field_name.into()
                            } else {
                                format!("s{}", struct_count)
                            };

                            r = Record {
                                name: format!(
                                    "{}{}_{}",
                                    parent_name_prefix
                                        .map(|s| {
                                            let mut s = String::from(s);
                                            s.push('_');
                                            s
                                        })
                                        .unwrap_or("".into()),
                                    union_name,
                                    field_name
                                ),
                                c_type: format!(
                                    "{}{}_{}",
                                    parent_ctype_prefix
                                        .map(|s| {
                                            let mut s = String::from(s);
                                            s.push('_');
                                            s
                                        })
                                        .unwrap_or("".into()),
                                    c_type,
                                    field_name
>>>>>>> 5c71144e
                                ),
                                ..r
                            };

                            let r_doc = r.doc.clone();
                            let ctype = r.c_type.clone();

<<<<<<< HEAD
=======
                            let type_id = {
                                #[cfg(not(feature = "use_unions"))]
                                {
                                    Type::record(self, r, INTERNAL_NAMESPACE)
                                }
                                #[cfg(feature = "use_unions")]
                                {
                                    Type::record(self, r, ns_id)
                                }
                            };

>>>>>>> 5c71144e
                            fields.push(Field {
                                name: field_name,
                                typ: Type::record(self, r, ns_id),
                                doc: r_doc,
                                c_type: Some(ctype),
                                ..Field::default()
                            });

                            struct_count += 1;
                        }
                        "doc" => doc = try!(read_text(parser)),
                        x => bail!(mk_error!(format!("Unexpected element <{}>", x), parser)),
                    }
                }
                EndElement { .. } => break,
                _ => xml_next!(event, parser),
            }
        }

        let typ = Type::Union(Union {
            name: union_name.into(),
            c_type: Some(c_type.into()),
            glib_get_type: get_type,
            fields: fields,
            functions: fns,
            doc: doc,
        });
        Ok(typ)
    }

    fn read_field(&mut self, parser: &mut Reader, ns_id: u16, attrs: &Attributes) -> Result<Field> {
        let field_name = try!(
            attrs
                .by_name("name")
                .ok_or_else(|| mk_error!("Missing field name", parser))
        );
        let mut typ = None;
        let mut doc = None;
        loop {
            let event = try!(parser.next());
            match event {
                StartElement {
                    name, attributes, ..
                } => {
                    match name.local_name.as_ref() {
                        "type" | "array" => {
                            let pos = parser.position();
                            if typ.is_some() {
                                bail!(mk_error!("Too many <type> elements", &pos));
                            }
                            typ = Some(try!(self.read_type(parser, ns_id, &name, &attributes)));
                        }
                        "callback" => {
                            let pos = parser.position();
                            if typ.is_some() {
                                bail!(mk_error!("Too many <type> elements", &pos));
                            }
                            let f =
                                try!(self.read_function(parser, ns_id, "callback", &attributes));
                            typ = Some((Type::function(self, f), None, None));
                        }
                        "doc" => doc = try!(read_text(parser)),
                        x => bail!(mk_error!(format!("Unexpected element <{}>", x), parser)),
                    }
                }
                EndElement { .. } => break,
                _ => xml_next!(event, parser),
            }
        }
        let private = attrs.by_name("private").unwrap_or("") == "1";
        let bits = attrs.by_name("bits").and_then(|s| s.parse().ok());
        if let Some((tid, c_type, array_length)) = typ {
            Ok(Field {
                name: field_name.into(),
                typ: tid,
                c_type: c_type,
                private: private,
                bits: bits,
                array_length: array_length,
                doc: doc,
            })
        } else {
            bail!(mk_error!("Missing <type> element", parser))
        }
    }

    fn read_named_callback(
        &mut self,
        parser: &mut Reader,
        ns_id: u16,
        attrs: &Attributes,
    ) -> Result<()> {
        try!(self.read_function_if_not_moved(
            parser,
            ns_id,
            "callback",
            attrs,
        )).map(|func| {
            self.add_type(ns_id, &func.name.clone(), Type::Function(func))
        });

        Ok(())
    }

    fn read_interface(
        &mut self,
        parser: &mut Reader,
        ns_id: u16,
        attrs: &Attributes,
    ) -> Result<()> {
        let interface_name = try!(
            attrs
                .by_name("name")
                .ok_or_else(|| mk_error!("Missing interface name", parser))
        );
        let c_type = try!(
            attrs
                .by_name("type")
                .ok_or_else(|| mk_error!("Missing c:type attribute", parser))
        );
        let get_type = try!(
            attrs
                .by_name("get-type")
                .ok_or_else(|| mk_error!("Missing get-type attribute", parser))
        );
        let version = try!(self.parse_version(parser, ns_id, attrs.by_name("version")));
        let deprecated_version = try!(self.parse_version(
            parser,
            ns_id,
            attrs.by_name("deprecated-version"),
        ));
        let mut fns = Vec::new();
        let mut signals = Vec::new();
        let mut properties = Vec::new();
        let mut prereqs = Vec::new();
        let mut doc = None;
        loop {
            let event = try!(parser.next());
            match event {
                StartElement {
                    name, attributes, ..
                } => {
                    match name.local_name.as_ref() {
                        kind @ "constructor" | kind @ "function" | kind @ "method" => {
                            try!(self.read_function_to_vec(
                                parser,
                                ns_id,
                                kind,
                                &attributes,
                                &mut fns,
                            ))
                        }
                        "prerequisite" => {
                            prereqs.push(try!(self.read_type(parser, ns_id, &name, &attributes)).0)
                        }
                        "signal" => {
                            try!(self.read_signal_to_vec(
                                parser,
                                ns_id,
                                &attributes,
                                &mut signals,
                            ))
                        }
                        "property" => {
                            try!(self.read_property_to_vec(
                                parser,
                                ns_id,
                                &attributes,
                                &mut properties,
                            ))
                        }
                        "doc" => doc = try!(read_text(parser)),
                        _ => try!(ignore_element(parser)),
                    }
                }
                EndElement { .. } => break,
                _ => xml_next!(event, parser),
            }
        }

        let typ = Type::Interface(Interface {
            name: interface_name.into(),
            c_type: c_type.into(),
            glib_get_type: get_type.into(),
            functions: fns,
            signals: signals,
            properties: properties,
            prerequisites: prereqs,
            doc: doc,
            version: version,
            deprecated_version: deprecated_version,
        });
        self.add_type(ns_id, interface_name, typ);
        Ok(())
    }

    fn read_bitfield(&mut self, parser: &mut Reader, ns_id: u16, attrs: &Attributes) -> Result<()> {
        let bitfield_name = try!(
            attrs
                .by_name("name")
                .ok_or_else(|| mk_error!("Missing bitfield name", parser))
        );
        let c_type = try!(
            attrs
                .by_name("type")
                .ok_or_else(|| mk_error!("Missing c:type attribute", parser))
        );
        let get_type = attrs.by_name("get-type").map(|s| s.into());
        let version = try!(self.parse_version(parser, ns_id, attrs.by_name("version")));
        let deprecated_version = try!(self.parse_version(
            parser,
            ns_id,
            attrs.by_name("deprecated-version"),
        ));
        let mut members = Vec::new();
        let mut fns = Vec::new();
        let mut doc = None;
        let mut doc_deprecated = None;
        loop {
            let event = try!(parser.next());
            match event {
                StartElement {
                    name, attributes, ..
                } => {
                    match name.local_name.as_ref() {
                        "member" => {
                            members.push(try!(self.read_member(parser, &attributes)));
                        }
                        kind @ "constructor" | kind @ "function" | kind @ "method" => {
                            try!(self.read_function_to_vec(
                                parser,
                                ns_id,
                                kind,
                                &attributes,
                                &mut fns,
                            ))
                        }
                        "doc" => doc = try!(read_text(parser)),
                        "doc-deprecated" => doc_deprecated = try!(read_text(parser)),
                        x => bail!(mk_error!(format!("Unexpected element <{}>", x), parser)),
                    }
                }
                EndElement { .. } => break,
                _ => xml_next!(event, parser),
            }
        }

        let typ = Type::Bitfield(Bitfield {
            name: bitfield_name.into(),
            c_type: c_type.into(),
            members: members,
            functions: fns,
            version: version,
            deprecated_version: deprecated_version,
            doc: doc,
            doc_deprecated: doc_deprecated,
            glib_get_type: get_type,
        });
        self.add_type(ns_id, bitfield_name, typ);
        Ok(())
    }

    fn read_enumeration(
        &mut self,
        parser: &mut Reader,
        ns_id: u16,
        attrs: &Attributes,
    ) -> Result<()> {
        let enum_name = try!(
            attrs
                .by_name("name")
                .ok_or_else(|| mk_error!("Missing enumeration name", parser))
        );
        let c_type = try!(
            attrs
                .by_name("type")
                .ok_or_else(|| mk_error!("Missing c:type attribute", parser))
        );
        let get_type = attrs.by_name("get-type").map(|s| s.into());
        let version = try!(self.parse_version(parser, ns_id, attrs.by_name("version")));
        let deprecated_version = try!(self.parse_version(
            parser,
            ns_id,
            attrs.by_name("deprecated-version"),
        ));
        let error_domain = attrs.by_name("error-domain").map(String::from);
        let mut members = Vec::new();
        let mut fns = Vec::new();
        let mut doc = None;
        let mut doc_deprecated = None;
        loop {
            let event = try!(parser.next());
            match event {
                StartElement {
                    name, attributes, ..
                } => {
                    match name.local_name.as_ref() {
                        "member" => {
                            members.push(try!(self.read_member(parser, &attributes)));
                        }
                        kind @ "constructor" | kind @ "function" | kind @ "method" => {
                            try!(self.read_function_to_vec(
                                parser,
                                ns_id,
                                kind,
                                &attributes,
                                &mut fns,
                            ))
                        }
                        "doc" => doc = try!(read_text(parser)),
                        "doc-deprecated" => doc_deprecated = try!(read_text(parser)),
                        x => bail!(mk_error!(format!("Unexpected element <{}>", x), parser)),
                    }
                }
                EndElement { .. } => break,
                _ => xml_next!(event, parser),
            }
        }

        let typ = Type::Enumeration(Enumeration {
            name: enum_name.into(),
            c_type: c_type.into(),
            members: members,
            functions: fns,
            version: version,
            deprecated_version: deprecated_version,
            doc: doc,
            doc_deprecated: doc_deprecated,
            error_domain: error_domain,
            glib_get_type: get_type,
        });
        self.add_type(ns_id, enum_name, typ);
        Ok(())
    }

    fn read_global_function(
        &mut self,
        parser: &mut Reader,
        ns_id: u16,
        attrs: &Attributes,
    ) -> Result<()> {
        try!(self.read_function_if_not_moved(
            parser,
            ns_id,
            "global",
            attrs,
        )).map(|func| self.add_function(ns_id, func));

        Ok(())
    }

    fn read_constant(&mut self, parser: &mut Reader, ns_id: u16, attrs: &Attributes) -> Result<()> {
        let const_name = try!(
            attrs
                .by_name("name")
                .ok_or_else(|| mk_error!("Missing constant name", parser))
        );
        let c_identifier = try!(
            attrs
                .by_name("type")
                .ok_or_else(|| mk_error!("Missing c:type attribute", parser))
        );
        let value = try!(
            attrs
                .by_name("value")
                .ok_or_else(|| mk_error!("Missing constant value", parser))
        );
        let version = try!(self.parse_version(parser, ns_id, attrs.by_name("version")));
        let deprecated_version = try!(self.parse_version(
            parser,
            ns_id,
            attrs.by_name("deprecated-version"),
        ));
        let mut inner = None;
        let mut doc = None;
        let mut doc_deprecated = None;
        loop {
            let event = try!(parser.next());
            match event {
                StartElement {
                    name, attributes, ..
                } => {
                    match name.local_name.as_ref() {
                        "type" | "array" => {
                            if inner.is_some() {
                                bail!(mk_error!("Too many <type> elements", parser));
                            }
                            let pos = parser.position();
                            let (typ, c_type, array_length) =
                                try!(self.read_type(parser, ns_id, &name, &attributes));
                            if let Some(c_type) = c_type {
                                inner = Some((typ, c_type, array_length));
                            } else {
                                bail!(mk_error!("Missing constant's c:type", &pos));
                            }
                        }
                        "doc" => doc = try!(read_text(parser)),
                        "doc-deprecated" => doc_deprecated = try!(read_text(parser)),
                        x => bail!(mk_error!(format!("Unexpected element <{}>", x), parser)),
                    }
                }
                EndElement { .. } => break,
                _ => xml_next!(event, parser),
            }
        }
        if let Some((typ, c_type, _array_length)) = inner {
            self.add_constant(
                ns_id,
                Constant {
                    name: const_name.into(),
                    c_identifier: c_identifier.into(),
                    typ: typ,
                    c_type: c_type.into(),
                    value: value.into(),
                    version: version,
                    deprecated_version: deprecated_version,
                    doc: doc,
                    doc_deprecated: doc_deprecated,
                },
            );
            Ok(())
        } else {
            bail!(mk_error!("Missing <type> element", parser))
        }
    }

    fn read_alias(&mut self, parser: &mut Reader, ns_id: u16, attrs: &Attributes) -> Result<()> {
        let alias_name = try!(
            attrs
                .by_name("name")
                .ok_or_else(|| mk_error!("Missing alias name", parser))
        );
        let c_identifier = try!(
            attrs
                .by_name("type")
                .ok_or_else(|| mk_error!("Missing c:type attribute", parser))
        );
        let mut inner = None;
        let mut doc = None;
        loop {
            let event = try!(parser.next());
            match event {
                StartElement {
                    name, attributes, ..
                } => {
                    match name.local_name.as_ref() {
                        "type" | "array" => {
                            if inner.is_some() {
                                bail!(mk_error!("Too many <type> elements", parser));
                            }
                            let pos = parser.position();
                            let (typ, c_type, array_length) =
                                try!(self.read_type(parser, ns_id, &name, &attributes));
                            if let Some(c_type) = c_type {
                                inner = Some((typ, c_type, array_length));
                            } else {
                                bail!(mk_error!("Missing alias target's c:type", &pos));
                            }
                        }
                        "doc" => doc = try!(read_text(parser)),
                        x => bail!(mk_error!(format!("Unexpected element <{}>", x), parser)),
                    }
                }
                EndElement { .. } => break,
                _ => xml_next!(event, parser),
            }
        }
        if let Some((typ, c_type, _array_length)) = inner {
            let typ = Type::Alias(Alias {
                name: alias_name.into(),
                c_identifier: c_identifier.into(),
                typ: typ,
                target_c_type: c_type.into(),
                doc: doc,
            });
            self.add_type(ns_id, alias_name, typ);
            Ok(())
        } else {
            bail!(mk_error!("Missing <type> element", parser))
        }
    }

    fn read_member(&self, parser: &mut Reader, attrs: &Attributes) -> Result<Member> {
        let member_name = try!(
            attrs
                .by_name("name")
                .ok_or_else(|| mk_error!("Missing member name", parser))
        );
        let value = try!(
            attrs
                .by_name("value")
                .ok_or_else(|| mk_error!("Missing member value", parser))
        );
        let c_identifier = attrs.by_name("identifier").map(|x| x.into());
        let mut doc = None;
        loop {
            let event = try!(parser.next());
            match event {
                StartElement {
                    name, attributes, ..
                } => {
                    match (name.local_name.as_ref(), attributes.by_name("name")) {
                        /*
                        ("attribute", Some("c:identifier")) => {
                            let value = try!(attributes.get("value")
                                .ok_or_else(|| mk_error!("Missing attribute value", parser)));
                            c_identifier = Some(value.into());
                        }
                        */
                        ("doc", _) => doc = try!(read_text(parser)),
                        (x, _) => bail!(mk_error!(format!("Unexpected element <{}>", x), parser)),
                    }
                }
                EndElement { .. } => break,
                _ => xml_next!(event, parser),
            }
        }
        Ok(Member {
            name: member_name.into(),
            value: value.into(),
            doc: doc,
            c_identifier: c_identifier.unwrap_or_else(|| member_name.into()),
        })
    }

    fn read_function(
        &mut self,
        parser: &mut Reader,
        ns_id: u16,
        kind_str: &str,
        attrs: &Attributes,
    ) -> Result<Function> {
        let fn_name = try!(
            attrs
                .by_name("name")
                .ok_or_else(|| mk_error!("Missing function name", parser))
        );
        let c_identifier = attrs
            .by_name("identifier")
            .or_else(|| attrs.by_name("type"));
        let kind = try!(FunctionKind::from_str(kind_str).map_err(|why| mk_error!(why, parser)));
        let version = try!(self.parse_version(parser, ns_id, attrs.by_name("version")));
        let deprecated_version = try!(self.parse_version(
            parser,
            ns_id,
            attrs.by_name("deprecated-version"),
        ));
        let mut params = Vec::new();
        let mut ret = None;
        let mut doc = None;
        let mut doc_deprecated = None;
        loop {
            let event = try!(parser.next());
            match event {
                StartElement {
                    name, attributes, ..
                } => {
                    match name.local_name.as_ref() {
                        "parameters" => {
                            //params.append(&mut try!(self.read_parameters(parser, ns_id)));
                            try!(self.read_parameters(parser, ns_id, false))
                                .into_iter()
                                .map(|p| params.push(p))
                                .count();
                        }
                        "return-value" => {
                            if ret.is_some() {
                                bail!(mk_error!("Too many <return-value> elements", parser));
                            }
                            ret = Some(try!(self.read_parameter(
                                parser,
                                ns_id,
                                "return-value",
                                &attributes,
                                false,
                            )));
                        }
                        "doc" => doc = try!(read_text(parser)),
                        "doc-deprecated" => doc_deprecated = try!(read_text(parser)),
                        "doc-version" => try!(ignore_element(parser)),
                        x => bail!(mk_error!(format!("Unexpected element <{}>", x), parser)),
                    }
                }
                EndElement { .. } => break,
                _ => xml_next!(event, parser),
            }
        }
        let throws = attrs.by_name("throws").unwrap_or("") == "1";
        if throws {
            params.push(Parameter {
                name: "error".into(),
                typ: self.find_or_stub_type(ns_id, "GLib.Error"),
                c_type: "GError**".into(),
                instance_parameter: false,
                direction: ParameterDirection::Out,
                transfer: Transfer::Full,
                caller_allocates: false,
                nullable: Nullable(true),
                array_length: None,
                allow_none: true,
                is_error: true,
                doc: None,
            });
        }
        if let Some(ret) = ret {
            Ok(Function {
                name: fn_name.into(),
                c_identifier: c_identifier.map(|s| s.into()),
                kind: kind,
                parameters: params,
                ret: ret,
                throws: throws,
                version: version,
                deprecated_version: deprecated_version,
                doc: doc,
                doc_deprecated: doc_deprecated,
            })
        } else {
            bail!(mk_error!("Missing <return-value> element", parser))
        }
    }

    fn read_function_to_vec(
        &mut self,
        parser: &mut Reader,
        ns_id: u16,
        kind_str: &str,
        attrs: &Attributes,
        fns: &mut Vec<Function>,
    ) -> Result<()> {
        try!(self.read_function_if_not_moved(
            parser,
            ns_id,
            kind_str,
            attrs,
        )).map(|f| fns.push(f));

        Ok(())
    }

    fn read_function_if_not_moved(
        &mut self,
        parser: &mut Reader,
        ns_id: u16,
        kind_str: &str,
        attrs: &Attributes,
    ) -> Result<Option<Function>> {
        let moved_to = attrs.by_name("moved-to").is_some();
        if moved_to {
            try!(ignore_element(parser));
            return Ok(None);
        }
        let pos = parser.position();
        let f = try!(self.read_function(parser, ns_id, kind_str, attrs));
        if f.c_identifier.is_none() {
            bail!(mk_error!("Missing c:identifier attribute", &pos));
        }

        Ok(Some(f))
    }

    fn read_signal(
        &mut self,
        parser: &mut Reader,
        ns_id: u16,
        attrs: &Attributes,
    ) -> Result<Signal> {
        let signal_name = try!(
            attrs
                .by_name("name")
                .ok_or_else(|| mk_error!("Missing signal name", parser))
        );
        let version = match attrs.by_name("version") {
            Some(v) => Some(try!(v.parse().map_err(|why| mk_error!(why, parser)))),
            None => None,
        };
        let deprecated = to_bool(attrs.by_name("deprecated").unwrap_or("none"));
        let deprecated_version = if deprecated {
            match attrs.by_name("deprecated-version") {
                Some(v) => Some(try!(v.parse().map_err(|why| mk_error!(why, parser)))),
                None => None,
            }
        } else {
            None
        };
        if let Some(v) = version {
            self.register_version(ns_id, v);
        }
        if let Some(v) = deprecated_version {
            self.register_version(ns_id, v);
        }

        let mut params = Vec::new();
        let mut ret = None;
        let mut doc = None;
        let mut doc_deprecated = None;
        loop {
            let event = try!(parser.next());
            match event {
                StartElement {
                    name, attributes, ..
                } => {
                    match name.local_name.as_ref() {
                        "parameters" => {
                            try!(self.read_parameters(parser, ns_id, true))
                                .into_iter()
                                .map(|p| params.push(p))
                                .count();
                        }
                        "return-value" => {
                            if ret.is_some() {
                                bail!(mk_error!("Too many <return-value> elements", parser));
                            }
                            ret = Some(try!(self.read_parameter(
                                parser,
                                ns_id,
                                "return-value",
                                &attributes,
                                true,
                            )));
                        }
                        "doc" => doc = try!(read_text(parser)),
                        "doc-deprecated" => doc_deprecated = try!(read_text(parser)),
                        x => bail!(mk_error!(format!("Unexpected element <{}>", x), parser)),
                    }
                }
                EndElement { .. } => break,
                _ => xml_next!(event, parser),
            }
        }
        if let Some(ret) = ret {
            Ok(Signal {
                name: signal_name.into(),
                parameters: params,
                ret: ret,
                version: version,
                deprecated_version: deprecated_version,
                doc: doc,
                doc_deprecated: doc_deprecated,
            })
        } else {
            bail!(mk_error!("Missing <return-value> element", parser))
        }
    }

    fn read_signal_to_vec(
        &mut self,
        parser: &mut Reader,
        ns_id: u16,
        attrs: &Attributes,
        signals: &mut Vec<Signal>,
    ) -> Result<()> {
        let s = try!(self.read_signal(parser, ns_id, attrs));
        signals.push(s);

        Ok(())
    }

    fn read_parameters(
        &mut self,
        parser: &mut Reader,
        ns_id: u16,
        allow_no_ctype: bool,
    ) -> Result<Vec<Parameter>> {
        let mut params = Vec::new();
        loop {
            let event = try!(parser.next());
            match event {
                StartElement {
                    name, attributes, ..
                } => {
                    match name.local_name.as_ref() {
                        kind @ "parameter" | kind @ "instance-parameter" => {
                            let param = try!(self.read_parameter(
                                parser,
                                ns_id,
                                kind,
                                &attributes,
                                allow_no_ctype,
                            ));
                            params.push(param);
                        }
                        x => bail!(mk_error!(format!("Unexpected element <{}>", x), parser)),
                    }
                }
                EndElement { .. } => break,
                _ => xml_next!(event, parser),
            }
        }
        Ok(params)
    }

    fn read_parameter(
        &mut self,
        parser: &mut Reader,
        ns_id: u16,
        kind_str: &str,
        attrs: &Attributes,
        allow_no_ctype: bool,
    ) -> Result<Parameter> {
        let param_name = attrs.by_name("name").unwrap_or("");
        let instance_parameter = kind_str == "instance-parameter";
        let transfer = try!(
            Transfer::from_str(attrs.by_name("transfer-ownership").unwrap_or("none"))
                .map_err(|why| mk_error!(why, parser))
        );
        let nullable = to_bool(attrs.by_name("nullable").unwrap_or("none"));
        let allow_none = to_bool(attrs.by_name("allow-none").unwrap_or("none"));
        let caller_allocates = to_bool(attrs.by_name("caller-allocates").unwrap_or("none"));
        let direction = try!(if kind_str == "return-value" {
            Ok(ParameterDirection::Return)
        } else {
            ParameterDirection::from_str(attrs.by_name("direction").unwrap_or("in"))
                .map_err(|why| mk_error!(why, parser))
        });

        let mut typ = None;
        let mut varargs = false;
        let mut doc = None;
        loop {
            let event = try!(parser.next());
            match event {
                StartElement {
                    name, attributes, ..
                } => {
                    match name.local_name.as_ref() {
                        "type" | "array" => {
                            let pos = parser.position();
                            if typ.is_some() {
                                bail!(mk_error!("Too many <type> elements", &pos));
                            }
                            typ = Some(try!(self.read_type(parser, ns_id, &name, &attributes)));
                            if let Some((tid, None, _)) = typ {
                                if allow_no_ctype {
                                    typ = Some((tid, Some(EMPTY_CTYPE.to_owned()), None));
                                } else {
                                    bail!(mk_error!("Missing c:type attribute", &pos));
                                }
                            }
                        }
                        "varargs" => {
                            varargs = true;
                            try!(ignore_element(parser));
                        }
                        "doc" => doc = try!(read_text(parser)),
                        x => bail!(mk_error!(format!("Unexpected element <{}>", x), parser)),
                    }
                }
                EndElement { .. } => break,
                _ => xml_next!(event, parser),
            }
        }
        if let Some((tid, c_type, array_length)) = typ {
            Ok(Parameter {
                name: param_name.into(),
                typ: tid,
                c_type: c_type.unwrap(),
                instance_parameter: instance_parameter,
                direction: direction,
                transfer: transfer,
                caller_allocates: caller_allocates,
                nullable: Nullable(nullable),
                allow_none: allow_none,
                array_length: array_length,
                is_error: false,
                doc: doc,
            })
        } else if varargs {
            Ok(Parameter {
                name: "".into(),
                typ: self.find_type(INTERNAL_NAMESPACE, "varargs").unwrap(),
                c_type: "".into(),
                instance_parameter: instance_parameter,
                direction: Default::default(),
                transfer: Transfer::None,
                caller_allocates: false,
                nullable: Nullable(false),
                allow_none: allow_none,
                array_length: None,
                is_error: false,
                doc: doc,
            })
        } else {
            bail!(mk_error!("Missing <type> element", parser))
        }
    }

    fn read_property(
        &mut self,
        parser: &mut Reader,
        ns_id: u16,
        attrs: &Attributes,
    ) -> Result<Option<Property>> {
        let prop_name = try!(
            attrs
                .by_name("name")
                .ok_or_else(|| mk_error!("Missing property name", parser))
        );
        let readable = to_bool(attrs.by_name("readable").unwrap_or("1"));
        let writable = to_bool(attrs.by_name("writable").unwrap_or("none"));
        let construct = to_bool(attrs.by_name("construct").unwrap_or("none"));
        let construct_only = to_bool(attrs.by_name("construct-only").unwrap_or("none"));
        let transfer = try!(
            Transfer::from_str(attrs.by_name("transfer-ownership").unwrap_or("none"))
                .map_err(|why| mk_error!(why, parser))
        );
        let version = match attrs.by_name("version") {
            Some(v) => Some(try!(v.parse().map_err(|why| mk_error!(why, parser)))),
            None => None,
        };
        let deprecated = to_bool(attrs.by_name("deprecated").unwrap_or("none"));
        let deprecated_version = if deprecated {
            match attrs.by_name("deprecated-version") {
                Some(v) => Some(try!(v.parse().map_err(|why| mk_error!(why, parser)))),
                None => None,
            }
        } else {
            None
        };
        if let Some(v) = version {
            self.register_version(ns_id, v);
        }
        if let Some(v) = deprecated_version {
            self.register_version(ns_id, v);
        }
        let mut has_empty_type_tag = false;
        let mut typ = None;
        let mut doc = None;
        let mut doc_deprecated = None;
        loop {
            let event = try!(parser.next());
            match event {
                StartElement {
                    name, attributes, ..
                } => {
                    match name.local_name.as_ref() {
                        "type" | "array" => {
                            let pos = parser.position();
                            if typ.is_some() {
                                bail!(mk_error!("Too many <type> elements", &pos));
                            }
                            //defend from <type/>
                            if attributes.is_empty() && name.local_name == "type" {
                                try!(ignore_element(parser));
                                has_empty_type_tag = true;
                                continue;
                            }
                            typ = Some(try!(self.read_type(parser, ns_id, &name, &attributes)));
                            if let Some((tid, None, _)) = typ {
                                typ = Some((tid, Some(EMPTY_CTYPE.to_owned()), None));
                            }
                        }
                        "doc" => doc = try!(read_text(parser)),
                        "doc-deprecated" => doc_deprecated = try!(read_text(parser)),
                        x => bail!(mk_error!(format!("Unexpected element <{}>", x), parser)),
                    }
                }
                EndElement { .. } => break,
                _ => xml_next!(event, parser),
            }
        }
        if has_empty_type_tag {
            return Ok(None);
        }

        if let Some((tid, c_type, _array_length)) = typ {
            Ok(Some(Property {
                name: prop_name.into(),
                readable: readable,
                writable: writable,
                construct: construct,
                construct_only: construct_only,
                transfer: transfer,
                typ: tid,
                c_type: c_type,
                version: version,
                deprecated_version: deprecated_version,
                doc: doc,
                doc_deprecated: doc_deprecated,
            }))
        } else {
            bail!(mk_error!("Missing <type> element", parser))
        }
    }

    fn read_property_to_vec(
        &mut self,
        parser: &mut Reader,
        ns_id: u16,
        attrs: &Attributes,
        properties: &mut Vec<Property>,
    ) -> Result<()> {
        let s = try!(self.read_property(parser, ns_id, attrs));
        if let Some(s) = s {
            properties.push(s);
        }

        Ok(())
    }

    fn read_type(
        &mut self,
        parser: &mut Reader,
        ns_id: u16,
        name: &OwnedName,
        attrs: &Attributes,
    ) -> Result<(TypeId, Option<String>, Option<u32>)> {
        let start_pos = parser.position();
        let type_name = try!(
            attrs
                .by_name("name")
                .or_else(|| if name.local_name == "array" {
                    Some("array")
                } else {
                    None
                })
                .ok_or_else(|| mk_error!("Missing type name", &start_pos))
        );
        let c_type = attrs.by_name("type").map(|s| s.into());
        let array_length = attrs.by_name("length").and_then(|s| s.parse().ok());
        let mut inner = Vec::new();
        loop {
            let event = try!(parser.next());
            match event {
                StartElement {
                    name, attributes, ..
                } => {
                    match name.local_name.as_ref() {
                        "type" | "array" => {
                            inner.push(try!(self.read_type(parser, ns_id, &name, &attributes)).0);
                        }
                        x => bail!(mk_error!(format!("Unexpected element <{}>", x), parser)),
                    }
                }
                EndElement { .. } => break,
                _ => xml_next!(event, parser),
            }
        }
        if inner.is_empty() || type_name == "GLib.ByteArray" {
            if type_name == "array" {
                bail!(mk_error!("Missing element type", &start_pos))
            } else {
                Ok((
                    self.find_or_stub_type(ns_id, type_name),
                    c_type,
                    array_length,
                ))
            }
        } else {
            let tid = if type_name == "array" {
                Type::c_array(
                    self,
                    inner[0],
                    attrs.by_name("fixed-size").and_then(|n| n.parse().ok()),
                )
            } else {
                try!(
                    Type::container(self, type_name, inner)
                        .ok_or_else(|| mk_error!("Unknown container type", &start_pos))
                )
            };
            Ok((tid, c_type, array_length))
        }
    }

    fn parse_version(
        &mut self,
        parser: &mut Reader,
        ns_id: u16,
        attr: Option<&str>,
    ) -> Result<Option<Version>> {
        let ret = match attr {
            Some(v) => Ok(Some(try!(v.parse().map_err(|why| mk_error!(why, parser))))),
            None => Ok(None),
        };
        if let Ok(Some(version)) = ret {
            self.register_version(ns_id, version);
        }
        ret
    }
}

trait ByName {
    fn by_name<'a>(&'a self, name: &str) -> Option<&'a str>;
}

impl ByName for Attributes {
    fn by_name<'a>(&'a self, name: &str) -> Option<&'a str> {
        for attr in self {
            if attr.name.local_name == name {
                return Some(&attr.value);
            }
        }
        None
    }
}

fn read_text(parser: &mut Reader) -> Result<Option<String>> {
    let mut ret_text = None;

    loop {
        let event = try!(parser.next());
        match event {
            Characters(text) => {
                ret_text = match ret_text {
                    Some(t) => Some(format!("{}{}", t, text)),
                    None => Some(text),
                }
            }
            EndElement { .. } => break,
            StartElement { name, .. } => {
                bail!(mk_error!(
                    &format!("Unexpected element: {}", name.local_name),
                    parser
                ))
            }
            _ => xml_next!(event, parser),
        }
    }
    Ok(ret_text)
}

fn ignore_element(parser: &mut Reader) -> Result<()> {
    loop {
        let event = try!(parser.next());
        match event {
            StartElement { .. } => try!(ignore_element(parser)),
            EndElement { .. } => return Ok(()),
            _ => xml_next!(event, parser),
        }
    }
}

fn make_file_name(dir: &Path, name: &str) -> PathBuf {
    let mut path = dir.to_path_buf();
    let name = format!("{}.gir", name);
    path.push(name);
    path
}

fn to_bool(s: &str) -> bool {
    s == "1"
}<|MERGE_RESOLUTION|>--- conflicted
+++ resolved
@@ -403,30 +403,6 @@
                                 Some(&record_name),
                                 Some(&c_type)
                             )) {
-<<<<<<< HEAD
-                                let mut field_name = String::new();
-                                println!("ATTR{}: {:?}", union_count, attributes);
-                                for attr in &attributes {
-                                    match attr.name.local_name.as_ref() {
-                                        "name" => field_name = attr.value.clone(),
-                                        _ => {},
-                                    }
-                                    break;
-                                }
-
-                                u = Union {
-                                    name: format!(
-                                        "{}_{}{}",
-                                        parent_name_prefix.unwrap_or(record_name),
-                                        field_name,
-                                        union_count
-                                    ),
-                                    c_type: Some(format!(
-                                        "{}_{}{}",
-                                        parent_ctype_prefix.unwrap_or(c_type),
-                                        field_name,
-                                        union_count
-=======
                                 let field_name =
                                     if let Some(field_name) = attributes.by_name("name") {
                                         field_name.into()
@@ -458,7 +434,6 @@
                                             .unwrap_or("".into()),
                                         c_type,
                                         field_name
->>>>>>> 5c71144e
                                     )),
                                     ..u
                                 };
@@ -607,29 +582,6 @@
                                 _ => continue,
                             };
 
-<<<<<<< HEAD
-                            let mut field_name = String::new();
-                            for attr in &attributes {
-                                match attr.name.local_name.as_ref() {
-                                    "name" => field_name = attr.value.clone(),
-                                    _ => {},
-                                }
-                                break;
-                            }
-
-                            r = Record {
-                                name: format!(
-                                    "{}_{}{}",
-                                    parent_name_prefix.unwrap_or(union_name),
-                                    field_name,
-                                    struct_count
-                                ),
-                                c_type: format!(
-                                    "{}_{}{}",
-                                    parent_ctype_prefix.unwrap_or(c_type),
-                                    field_name,
-                                    struct_count
-=======
                             let field_name = if let Some(field_name) = attributes.by_name("name") {
                                 field_name.into()
                             } else {
@@ -660,7 +612,6 @@
                                         .unwrap_or("".into()),
                                     c_type,
                                     field_name
->>>>>>> 5c71144e
                                 ),
                                 ..r
                             };
@@ -668,20 +619,6 @@
                             let r_doc = r.doc.clone();
                             let ctype = r.c_type.clone();
 
-<<<<<<< HEAD
-=======
-                            let type_id = {
-                                #[cfg(not(feature = "use_unions"))]
-                                {
-                                    Type::record(self, r, INTERNAL_NAMESPACE)
-                                }
-                                #[cfg(feature = "use_unions")]
-                                {
-                                    Type::record(self, r, ns_id)
-                                }
-                            };
-
->>>>>>> 5c71144e
                             fields.push(Field {
                                 name: field_name,
                                 typ: Type::record(self, r, ns_id),
